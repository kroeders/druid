/*
 * Druid - a distributed column store.
 * Copyright (C) 2012, 2013  Metamarkets Group Inc.
 *
 * This program is free software; you can redistribute it and/or
 * modify it under the terms of the GNU General Public License
 * as published by the Free Software Foundation; either version 2
 * of the License, or (at your option) any later version.
 *
 * This program is distributed in the hope that it will be useful,
 * but WITHOUT ANY WARRANTY; without even the implied warranty of
 * MERCHANTABILITY or FITNESS FOR A PARTICULAR PURPOSE.  See the
 * GNU General Public License for more details.
 *
 * You should have received a copy of the GNU General Public License
 * along with this program; if not, write to the Free Software
 * Foundation, Inc., 51 Franklin Street, Fifth Floor, Boston, MA  02110-1301, USA.
 */

package io.druid.indexing.overlord;

import com.google.api.client.repackaged.com.google.common.base.Preconditions;
import com.google.common.base.Optional;
import com.google.common.base.Throwables;
import com.google.common.collect.ImmutableList;
import com.google.common.collect.ImmutableMap;
import com.google.common.collect.ImmutableSet;
import com.google.common.collect.Iterables;
import com.google.common.collect.Lists;
import com.google.common.collect.Ordering;
import com.google.common.collect.Sets;
import com.google.common.io.Files;
import com.metamx.common.Granularity;
import com.metamx.common.ISE;
import com.metamx.common.guava.Comparators;
import com.metamx.emitter.EmittingLogger;
import com.metamx.emitter.core.Event;
import com.metamx.emitter.service.ServiceEmitter;
import com.metamx.emitter.service.ServiceEventBuilder;
import io.druid.data.input.Firehose;
import io.druid.data.input.FirehoseFactory;
import io.druid.data.input.InputRow;
import io.druid.data.input.MapBasedInputRow;
import io.druid.data.input.impl.InputRowParser;
import io.druid.metadata.IndexerSQLMetadataStorageCoordinator;
import io.druid.granularity.QueryGranularity;
import io.druid.indexing.common.SegmentLoaderFactory;
import io.druid.indexing.common.TaskLock;
import io.druid.indexing.common.TaskStatus;
import io.druid.indexing.common.TaskToolbox;
import io.druid.indexing.common.TaskToolboxFactory;
import io.druid.indexing.common.TestUtils;
import io.druid.indexing.common.actions.LocalTaskActionClientFactory;
import io.druid.indexing.common.actions.LockListAction;
import io.druid.indexing.common.actions.SegmentInsertAction;
import io.druid.indexing.common.actions.TaskActionClientFactory;
import io.druid.indexing.common.actions.TaskActionToolbox;
import io.druid.indexing.common.config.TaskConfig;
import io.druid.indexing.common.config.TaskStorageConfig;
import io.druid.indexing.common.task.AbstractFixedIntervalTask;
import io.druid.indexing.common.task.IndexTask;
import io.druid.indexing.common.task.KillTask;
import io.druid.indexing.common.task.Task;
import io.druid.indexing.common.task.TaskResource;
import io.druid.indexing.overlord.config.TaskQueueConfig;
import io.druid.jackson.DefaultObjectMapper;
import io.druid.metadata.SQLMetadataConnector;
import io.druid.query.aggregation.AggregatorFactory;
import io.druid.query.aggregation.DoubleSumAggregatorFactory;
import io.druid.segment.indexing.DataSchema;
import io.druid.segment.indexing.granularity.UniformGranularitySpec;
import io.druid.segment.loading.DataSegmentArchiver;
import io.druid.segment.loading.DataSegmentKiller;
import io.druid.segment.loading.DataSegmentMover;
import io.druid.segment.loading.DataSegmentPuller;
import io.druid.segment.loading.DataSegmentPusher;
import io.druid.segment.loading.LocalDataSegmentPuller;
import io.druid.segment.loading.OmniSegmentLoader;
import io.druid.segment.loading.SegmentLoaderConfig;
import io.druid.segment.loading.SegmentLoadingException;
import io.druid.segment.loading.StorageLocationConfig;
import io.druid.timeline.DataSegment;
import org.apache.commons.io.FileUtils;
import org.easymock.EasyMock;
import org.joda.time.DateTime;
import org.joda.time.Interval;
import org.junit.After;
import org.junit.Assert;
import org.junit.Before;
import org.junit.Test;
import org.skife.jdbi.v2.DBI;
import org.skife.jdbi.v2.Handle;

import java.io.File;
import java.io.IOException;
import java.util.Iterator;
import java.util.List;
import java.util.Map;
import java.util.Set;

public class TaskLifecycleTest
{
  private static final Ordering<DataSegment> byIntervalOrdering = new Ordering<DataSegment>()
  {
    @Override
    public int compare(DataSegment dataSegment, DataSegment dataSegment2)
    {
      return Comparators.intervalsByStartThenEnd().compare(dataSegment.getInterval(), dataSegment2.getInterval());
    }
  };
  TaskStorageQueryAdapter tsqa = null;
  private File tmp = null;
  private TaskStorage ts = null;
  private TaskLockbox tl = null;
  private TaskQueue tq = null;
  private TaskRunner tr = null;
  private MockIndexerMetadataStorageCoordinator mdc = null;
  private TaskActionClientFactory tac = null;
  private TaskToolboxFactory tb = null;

  private static MockIndexerDBCoordinator newMockMDC()
  {
    return new MockIndexerDBCoordinator();
  }

  private static ServiceEmitter newMockEmitter()
  {
    return new ServiceEmitter(null, null, null)
    {
      @Override
      public void emit(Event event)
      {

      }

      @Override
      public void emit(ServiceEventBuilder builder)
      {

      }
    };
  }

  private static InputRow IR(String dt, String dim1, String dim2, float met)
  {
    return new MapBasedInputRow(
        new DateTime(dt).getMillis(),
        ImmutableList.of("dim1", "dim2"),
        ImmutableMap.<String, Object>of(
            "dim1", dim1,
            "dim2", dim2,
            "met", met
        )
    );
  }

  private static FirehoseFactory newMockExceptionalFirehoseFactory()
  {
    return new FirehoseFactory()
    {
      @Override
      public Firehose connect(InputRowParser parser) throws IOException
      {
        return new Firehose()
        {
          @Override
          public boolean hasMore()
          {
            return true;
          }

          @Override
          public InputRow nextRow()
          {
            throw new RuntimeException("HA HA HA");
          }

          @Override
          public Runnable commit()
          {
            return new Runnable()
            {
              @Override
              public void run()
              {

              }
            };
          }

          @Override
          public void close() throws IOException
          {

          }
        };
      }
    };
  }

  private static FirehoseFactory newMockFirehoseFactory(final Iterable<InputRow> inputRows)
  {
    return new FirehoseFactory()
    {
      @Override
      public Firehose connect(InputRowParser parser) throws IOException
      {
        final Iterator<InputRow> inputRowIterator = inputRows.iterator();

        return new Firehose()
        {
          @Override
          public boolean hasMore()
          {
            return inputRowIterator.hasNext();
          }

          @Override
          public InputRow nextRow()
          {
            return inputRowIterator.next();
          }

          @Override
          public Runnable commit()
          {
            return new Runnable()
            {
              @Override
              public void run()
              {

              }
            };
          }

          @Override
          public void close() throws IOException
          {

          }
        };
      }
    };
  }

  @Before
  public void setUp() throws Exception
  {
    final ServiceEmitter emitter = EasyMock.createMock(ServiceEmitter.class);
    EmittingLogger.registerEmitter(emitter);

    tmp = Files.createTempDir();

    final TaskQueueConfig tqc = new DefaultObjectMapper().readValue(
        "{\"startDelay\":\"PT0S\", \"restartDelay\":\"PT1S\"}",
        TaskQueueConfig.class
    );
    ts = new HeapMemoryTaskStorage(
        new TaskStorageConfig()
        {
        }
    );
    tsqa = new TaskStorageQueryAdapter(ts);
    tl = new TaskLockbox(ts);
    mdc = newMockMDC();
    tac = new LocalTaskActionClientFactory(ts, new TaskActionToolbox(tl, mdc, newMockEmitter()));
    tb = new TaskToolboxFactory(
        new TaskConfig(tmp.toString(), null, null, 50000, null),
        tac,
        newMockEmitter(),
        new DataSegmentPusher()
        {
          @Override
          public String getPathForHadoop(String dataSource)
          {
            throw new UnsupportedOperationException();
          }

          @Override
          public DataSegment push(File file, DataSegment segment) throws IOException
          {
            return segment;
          }
        },
        new DataSegmentKiller()
        {
          @Override
          public void kill(DataSegment segments) throws SegmentLoadingException
          {

          }
        },
        new DataSegmentMover()
        {
          @Override
          public DataSegment move(DataSegment dataSegment, Map<String, Object> targetLoadSpec)
              throws SegmentLoadingException
          {
            return dataSegment;
          }
        },
        new DataSegmentArchiver()
        {
          @Override
          public DataSegment archive(DataSegment segment) throws SegmentLoadingException
          {
            return segment;
          }

          @Override
          public DataSegment restore(DataSegment segment) throws SegmentLoadingException
          {
            return segment;
          }
        },
        null, // segment announcer
        null, // new segment server view
        null, // query runner factory conglomerate corporation unionized collective
        null, // query executor service
        null, // monitor scheduler
        new SegmentLoaderFactory(
            new OmniSegmentLoader(
                ImmutableMap.<String, DataSegmentPuller>of(
                    "local",
                    new LocalDataSegmentPuller()
                ),
                null,
                new SegmentLoaderConfig()
                {
                  @Override
                  public List<StorageLocationConfig> getLocations()
                  {
                    return Lists.newArrayList();
                  }
                }
            )
        ),
        new DefaultObjectMapper()
    );
    tr = new ThreadPoolTaskRunner(tb);
    tq = new TaskQueue(tqc, ts, tr, tac, tl, emitter);
    tq.start();
  }

  @After
  public void tearDown()
  {
    try {
      FileUtils.deleteDirectory(tmp);
    }
    catch (Exception e) {
      // suppress
    }
    tq.stop();
  }

  @Test
  public void testIndexTask() throws Exception
  {
    final Task indexTask = new IndexTask(
        null,
        new IndexTask.IndexIngestionSpec(new DataSchema("foo", null,new AggregatorFactory[]{new DoubleSumAggregatorFactory("met", "met")},new UniformGranularitySpec(
            Granularity.DAY,
            null,
            ImmutableList.of(new Interval("2010-01-01/P2D"))
        ) ),
                                         new IndexTask.IndexIOConfig(newMockFirehoseFactory(
                                             ImmutableList.of(
                                                 IR("2010-01-01T01", "x", "y", 1),
                                                 IR("2010-01-01T01", "x", "z", 1),
                                                 IR("2010-01-02T01", "a", "b", 2),
                                                 IR("2010-01-02T01", "a", "c", 1)
                                             )
                                         )),
                                         new IndexTask.IndexTuningConfig(10000, -1, -1)),
        TestUtils.MAPPER
    );

    final Optional<TaskStatus> preRunTaskStatus = tsqa.getStatus(indexTask.getId());
    Assert.assertTrue("pre run task status not present", !preRunTaskStatus.isPresent());

    final TaskStatus mergedStatus = runTask(indexTask);
    final TaskStatus status = ts.getStatus(indexTask.getId()).get();
    final List<DataSegment> publishedSegments = byIntervalOrdering.sortedCopy(mdc.getPublished());
    final List<DataSegment> loggedSegments = byIntervalOrdering.sortedCopy(tsqa.getInsertedSegments(indexTask.getId()));

    Assert.assertEquals("statusCode", TaskStatus.Status.SUCCESS, status.getStatusCode());
    Assert.assertEquals("merged statusCode", TaskStatus.Status.SUCCESS, mergedStatus.getStatusCode());
    Assert.assertEquals("segments logged vs published", loggedSegments, publishedSegments);
    Assert.assertEquals("num segments published", 2, mdc.getPublished().size());
    Assert.assertEquals("num segments nuked", 0, mdc.getNuked().size());

    Assert.assertEquals("segment1 datasource", "foo", publishedSegments.get(0).getDataSource());
    Assert.assertEquals("segment1 interval", new Interval("2010-01-01/P1D"), publishedSegments.get(0).getInterval());
    Assert.assertEquals(
        "segment1 dimensions",
        ImmutableList.of("dim1", "dim2"),
        publishedSegments.get(0).getDimensions()
    );
    Assert.assertEquals("segment1 metrics", ImmutableList.of("met"), publishedSegments.get(0).getMetrics());

    Assert.assertEquals("segment2 datasource", "foo", publishedSegments.get(1).getDataSource());
    Assert.assertEquals("segment2 interval", new Interval("2010-01-02/P1D"), publishedSegments.get(1).getInterval());
    Assert.assertEquals(
        "segment2 dimensions",
        ImmutableList.of("dim1", "dim2"),
        publishedSegments.get(1).getDimensions()
    );
    Assert.assertEquals("segment2 metrics", ImmutableList.of("met"), publishedSegments.get(1).getMetrics());
  }

  @Test
  public void testIndexTaskFailure() throws Exception
  {
    final Task indexTask = new IndexTask(
        null,
        new IndexTask.IndexIngestionSpec(
            new DataSchema(
                "foo",
                null,
                new AggregatorFactory[]{new DoubleSumAggregatorFactory("met", "met")},
                new UniformGranularitySpec(
                    Granularity.DAY,
                    null,
                    ImmutableList.of(new Interval("2010-01-01/P1D"))
                )
            ),
            new IndexTask.IndexIOConfig(newMockExceptionalFirehoseFactory()),
            new IndexTask.IndexTuningConfig(10000, -1, -1)
        ),
        TestUtils.MAPPER
    );

    final TaskStatus status = runTask(indexTask);

    Assert.assertEquals("statusCode", TaskStatus.Status.FAILED, status.getStatusCode());
    Assert.assertEquals("num segments published", 0, mdc.getPublished().size());
    Assert.assertEquals("num segments nuked", 0, mdc.getNuked().size());
  }

  @Test
  public void testKillTask() throws Exception
  {
    // This test doesn't actually do anything right now.  We should actually put things into the Mocked coordinator
    // Such that this test can test things...
    final Task killTask = new KillTask(null, "foo", new Interval("2010-01-02/P2D"));

    final TaskStatus status = runTask(killTask);
    Assert.assertEquals("merged statusCode", TaskStatus.Status.SUCCESS, status.getStatusCode());
    Assert.assertEquals("num segments published", 0, mdc.getPublished().size());
    Assert.assertEquals("num segments nuked", 0, mdc.getNuked().size());
  }

  @Test
  public void testRealtimeishTask() throws Exception
  {
    final Task rtishTask = new RealtimeishTask();
    final TaskStatus status = runTask(rtishTask);

    Assert.assertEquals("statusCode", TaskStatus.Status.SUCCESS, status.getStatusCode());
    Assert.assertEquals("num segments published", 2, mdc.getPublished().size());
    Assert.assertEquals("num segments nuked", 0, mdc.getNuked().size());
  }

  @Test
  public void testNoopTask() throws Exception
  {
    final Task noopTask = new DefaultObjectMapper().readValue(
        "{\"type\":\"noop\", \"runTime\":\"100\"}\"",
        Task.class
    );
    final TaskStatus status = runTask(noopTask);

    Assert.assertEquals("statusCode", TaskStatus.Status.SUCCESS, status.getStatusCode());
    Assert.assertEquals("num segments published", 0, mdc.getPublished().size());
    Assert.assertEquals("num segments nuked", 0, mdc.getNuked().size());
  }

  @Test
  public void testNeverReadyTask() throws Exception
  {
    final Task neverReadyTask = new DefaultObjectMapper().readValue(
        "{\"type\":\"noop\", \"isReadyResult\":\"exception\"}\"",
        Task.class
    );
    final TaskStatus status = runTask(neverReadyTask);

    Assert.assertEquals("statusCode", TaskStatus.Status.FAILED, status.getStatusCode());
    Assert.assertEquals("num segments published", 0, mdc.getPublished().size());
    Assert.assertEquals("num segments nuked", 0, mdc.getNuked().size());
  }

  @Test
  public void testSimple() throws Exception
  {
    final Task task = new AbstractFixedIntervalTask(
        "id1",
        "id1",
        new TaskResource("id1", 1),
        "ds",
        new Interval("2012-01-01/P1D")
    )
    {
      @Override
      public String getType()
      {
        return "test";
      }

      @Override
      public TaskStatus run(TaskToolbox toolbox) throws Exception
      {
        final TaskLock myLock = Iterables.getOnlyElement(
            toolbox.getTaskActionClient()
                   .submit(new LockListAction())
        );

        final DataSegment segment = DataSegment.builder()
                                               .dataSource("ds")
                                               .interval(new Interval("2012-01-01/P1D"))
                                               .version(myLock.getVersion())
                                               .build();

        toolbox.getTaskActionClient().submit(new SegmentInsertAction(ImmutableSet.of(segment)));
        return TaskStatus.success(getId());
      }
    };

    final TaskStatus status = runTask(task);

    Assert.assertEquals("statusCode", TaskStatus.Status.SUCCESS, status.getStatusCode());
    Assert.assertEquals("segments published", 1, mdc.getPublished().size());
    Assert.assertEquals("segments nuked", 0, mdc.getNuked().size());
  }

  @Test
  public void testBadInterval() throws Exception
  {
    final Task task = new AbstractFixedIntervalTask("id1", "id1", "ds", new Interval("2012-01-01/P1D"))
    {
      @Override
      public String getType()
      {
        return "test";
      }

      @Override
      public TaskStatus run(TaskToolbox toolbox) throws Exception
      {
        final TaskLock myLock = Iterables.getOnlyElement(toolbox.getTaskActionClient().submit(new LockListAction()));

        final DataSegment segment = DataSegment.builder()
                                               .dataSource("ds")
                                               .interval(new Interval("2012-01-01/P2D"))
                                               .version(myLock.getVersion())
                                               .build();

        toolbox.getTaskActionClient().submit(new SegmentInsertAction(ImmutableSet.of(segment)));
        return TaskStatus.success(getId());
      }
    };

    final TaskStatus status = runTask(task);

    Assert.assertEquals("statusCode", TaskStatus.Status.FAILED, status.getStatusCode());
    Assert.assertEquals("segments published", 0, mdc.getPublished().size());
    Assert.assertEquals("segments nuked", 0, mdc.getNuked().size());
  }

  @Test
  public void testBadVersion() throws Exception
  {
    final Task task = new AbstractFixedIntervalTask("id1", "id1", "ds", new Interval("2012-01-01/P1D"))
    {
      @Override
      public String getType()
      {
        return "test";
      }

      @Override
      public TaskStatus run(TaskToolbox toolbox) throws Exception
      {
        final TaskLock myLock = Iterables.getOnlyElement(toolbox.getTaskActionClient().submit(new LockListAction()));

        final DataSegment segment = DataSegment.builder()
                                               .dataSource("ds")
                                               .interval(new Interval("2012-01-01/P1D"))
                                               .version(myLock.getVersion() + "1!!!1!!")
                                               .build();

        toolbox.getTaskActionClient().submit(new SegmentInsertAction(ImmutableSet.of(segment)));
        return TaskStatus.success(getId());
      }
    };

    final TaskStatus status = runTask(task);

    Assert.assertEquals("statusCode", TaskStatus.Status.FAILED, status.getStatusCode());
    Assert.assertEquals("segments published", 0, mdc.getPublished().size());
    Assert.assertEquals("segments nuked", 0, mdc.getNuked().size());
  }

  private TaskStatus runTask(final Task task) throws Exception
  {
    final Task dummyTask = new DefaultObjectMapper().readValue(
        "{\"type\":\"noop\", \"isReadyResult\":\"exception\"}\"",
        Task.class
    );
    final long startTime = System.currentTimeMillis();

    Preconditions.checkArgument(!task.getId().equals(dummyTask.getId()));

    tq.add(dummyTask);
    tq.add(task);

    TaskStatus retVal = null;

    for (final String taskId : ImmutableList.of(dummyTask.getId(), task.getId())) {
      try {
        TaskStatus status;
        while ((status = tsqa.getStatus(taskId).get()).isRunnable()) {
          if (System.currentTimeMillis() > startTime + 10 * 1000) {
            throw new ISE("Where did the task go?!: %s", task.getId());
          }

          Thread.sleep(100);
        }
        if (taskId.equals(task.getId())) {
          retVal = status;
        }
      }
      catch (Exception e) {
        throw Throwables.propagate(e);
      }
    }

    return retVal;
  }

  private static class MockIndexerMetadataStorageCoordinator extends IndexerSQLMetadataStorageCoordinator
  {
    final private Set<DataSegment> published = Sets.newHashSet();
    final private Set<DataSegment> nuked = Sets.newHashSet();

    private MockIndexerMetadataStorageCoordinator()
    {
      super(null, null, null);
    }

    @Override
    public List<DataSegment> getUsedSegmentsForInterval(String dataSource, Interval interval) throws IOException
    {
      return ImmutableList.of();
    }

    @Override
    public List<DataSegment> getUnusedSegmentsForInterval(String dataSource, Interval interval)
    {
      return ImmutableList.of();
    }

    @Override
    public Set<DataSegment> announceHistoricalSegments(Set<DataSegment> segments)
    {
      Set<DataSegment> added = Sets.newHashSet();
      for (final DataSegment segment : segments) {
        if (published.add(segment)) {
          added.add(segment);
        }
      }

      return ImmutableSet.copyOf(added);
    }

    @Override
    public void deleteSegments(Set<DataSegment> segments)
    {
      nuked.addAll(segments);
    }

    public Set<DataSegment> getPublished()
    {
      return ImmutableSet.copyOf(published);
    }

    public Set<DataSegment> getNuked()
    {
      return ImmutableSet.copyOf(nuked);
    }
  }
<<<<<<< HEAD
=======

  private static MockIndexerMetadataStorageCoordinator newMockMDC()
  {
    return new MockIndexerMetadataStorageCoordinator();
  }

  private static ServiceEmitter newMockEmitter()
  {
    return new ServiceEmitter(null, null, null)
    {
      @Override
      public void emit(Event event)
      {

      }

      @Override
      public void emit(ServiceEventBuilder builder)
      {

      }
    };
  }

  private static InputRow IR(String dt, String dim1, String dim2, float met)
  {
    return new MapBasedInputRow(
        new DateTime(dt).getMillis(),
        ImmutableList.of("dim1", "dim2"),
        ImmutableMap.<String, Object>of(
            "dim1", dim1,
            "dim2", dim2,
            "met", met
        )
    );
  }

  private static FirehoseFactory newMockExceptionalFirehoseFactory()
  {
    return new FirehoseFactory()
    {
      @Override
      public Firehose connect(InputRowParser parser) throws IOException
      {
        return new Firehose()
        {
          @Override
          public boolean hasMore()
          {
            return true;
          }

          @Override
          public InputRow nextRow()
          {
            throw new RuntimeException("HA HA HA");
          }

          @Override
          public Runnable commit()
          {
            return new Runnable()
            {
              @Override
              public void run()
              {

              }
            };
          }

          @Override
          public void close() throws IOException
          {

          }
        };
      }

      @Override
      public InputRowParser getParser()
      {
        return null;
      }
    };
  }

  private static FirehoseFactory newMockFirehoseFactory(final Iterable<InputRow> inputRows)
  {
    return new FirehoseFactory()
    {
      @Override
      public Firehose connect(InputRowParser parser) throws IOException
      {
        final Iterator<InputRow> inputRowIterator = inputRows.iterator();

        return new Firehose()
        {
          @Override
          public boolean hasMore()
          {
            return inputRowIterator.hasNext();
          }

          @Override
          public InputRow nextRow()
          {
            return inputRowIterator.next();
          }

          @Override
          public Runnable commit()
          {
            return new Runnable()
            {
              @Override
              public void run()
              {

              }
            };
          }

          @Override
          public void close() throws IOException
          {

          }
        };
      }

      @Override
      public InputRowParser getParser()
      {
        return null;
      }
    };
  }
>>>>>>> 0b45942c
}<|MERGE_RESOLUTION|>--- conflicted
+++ resolved
@@ -118,9 +118,9 @@
   private TaskActionClientFactory tac = null;
   private TaskToolboxFactory tb = null;
 
-  private static MockIndexerDBCoordinator newMockMDC()
-  {
-    return new MockIndexerDBCoordinator();
+  private static MockIndexerMetadataStorageCoordinator newMockMDC()
+  {
+    return new MockIndexerMetadataStorageCoordinator();
   }
 
   private static ServiceEmitter newMockEmitter()
@@ -690,145 +690,4 @@
       return ImmutableSet.copyOf(nuked);
     }
   }
-<<<<<<< HEAD
-=======
-
-  private static MockIndexerMetadataStorageCoordinator newMockMDC()
-  {
-    return new MockIndexerMetadataStorageCoordinator();
-  }
-
-  private static ServiceEmitter newMockEmitter()
-  {
-    return new ServiceEmitter(null, null, null)
-    {
-      @Override
-      public void emit(Event event)
-      {
-
-      }
-
-      @Override
-      public void emit(ServiceEventBuilder builder)
-      {
-
-      }
-    };
-  }
-
-  private static InputRow IR(String dt, String dim1, String dim2, float met)
-  {
-    return new MapBasedInputRow(
-        new DateTime(dt).getMillis(),
-        ImmutableList.of("dim1", "dim2"),
-        ImmutableMap.<String, Object>of(
-            "dim1", dim1,
-            "dim2", dim2,
-            "met", met
-        )
-    );
-  }
-
-  private static FirehoseFactory newMockExceptionalFirehoseFactory()
-  {
-    return new FirehoseFactory()
-    {
-      @Override
-      public Firehose connect(InputRowParser parser) throws IOException
-      {
-        return new Firehose()
-        {
-          @Override
-          public boolean hasMore()
-          {
-            return true;
-          }
-
-          @Override
-          public InputRow nextRow()
-          {
-            throw new RuntimeException("HA HA HA");
-          }
-
-          @Override
-          public Runnable commit()
-          {
-            return new Runnable()
-            {
-              @Override
-              public void run()
-              {
-
-              }
-            };
-          }
-
-          @Override
-          public void close() throws IOException
-          {
-
-          }
-        };
-      }
-
-      @Override
-      public InputRowParser getParser()
-      {
-        return null;
-      }
-    };
-  }
-
-  private static FirehoseFactory newMockFirehoseFactory(final Iterable<InputRow> inputRows)
-  {
-    return new FirehoseFactory()
-    {
-      @Override
-      public Firehose connect(InputRowParser parser) throws IOException
-      {
-        final Iterator<InputRow> inputRowIterator = inputRows.iterator();
-
-        return new Firehose()
-        {
-          @Override
-          public boolean hasMore()
-          {
-            return inputRowIterator.hasNext();
-          }
-
-          @Override
-          public InputRow nextRow()
-          {
-            return inputRowIterator.next();
-          }
-
-          @Override
-          public Runnable commit()
-          {
-            return new Runnable()
-            {
-              @Override
-              public void run()
-              {
-
-              }
-            };
-          }
-
-          @Override
-          public void close() throws IOException
-          {
-
-          }
-        };
-      }
-
-      @Override
-      public InputRowParser getParser()
-      {
-        return null;
-      }
-    };
-  }
->>>>>>> 0b45942c
 }