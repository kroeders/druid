/*
 * Druid - a distributed column store.
 * Copyright (C) 2012  Metamarkets Group Inc.
 *
 * This program is free software; you can redistribute it and/or
 * modify it under the terms of the GNU General Public License
 * as published by the Free Software Foundation; either version 2
 * of the License, or (at your option) any later version.
 *
 * This program is distributed in the hope that it will be useful,
 * but WITHOUT ANY WARRANTY; without even the implied warranty of
 * MERCHANTABILITY or FITNESS FOR A PARTICULAR PURPOSE.  See the
 * GNU General Public License for more details.
 *
 * You should have received a copy of the GNU General Public License
 * along with this program; if not, write to the Free Software
 * Foundation, Inc., 51 Franklin Street, Fifth Floor, Boston, MA  02110-1301, USA.
 */

package com.metamx.druid.merger.coordinator.exec;

import com.google.common.base.Throwables;
import com.metamx.common.lifecycle.LifecycleStart;
import com.metamx.common.lifecycle.LifecycleStop;
<<<<<<< HEAD
import com.metamx.druid.client.DataSegment;
=======
>>>>>>> ad1de9ba
import com.metamx.druid.merger.common.TaskCallback;
import com.metamx.druid.merger.common.TaskStatus;
import com.metamx.druid.merger.common.TaskToolbox;
import com.metamx.druid.merger.common.task.Task;
<<<<<<< HEAD
import com.metamx.druid.merger.coordinator.MergerDBCoordinator;
import com.metamx.druid.merger.coordinator.TaskContext;
=======
>>>>>>> ad1de9ba
import com.metamx.druid.merger.coordinator.TaskQueue;
import com.metamx.druid.merger.coordinator.TaskRunner;
import com.metamx.emitter.EmittingLogger;
import com.metamx.emitter.service.ServiceEmitter;
import com.metamx.emitter.service.ServiceMetricEvent;

import java.util.Set;

public class TaskConsumer implements Runnable
{
  private final TaskQueue queue;
  private final TaskRunner runner;
  private final TaskToolbox toolbox;
  private final ServiceEmitter emitter;
  private final Thread thready;

  private volatile boolean shutdown = false;

  private static final EmittingLogger log = new EmittingLogger(TaskConsumer.class);

  public TaskConsumer(
      TaskQueue queue,
      TaskRunner runner,
      TaskToolbox toolbox,
      ServiceEmitter emitter
  )
  {
    this.queue = queue;
    this.runner = runner;
    this.toolbox = toolbox;
    this.emitter = emitter;
    this.thready = new Thread(this);
  }

  @LifecycleStart
  public void start()
  {
    thready.start();
  }

  @LifecycleStop
  public void stop()
  {
    shutdown = true;
    thready.interrupt();
  }

  @Override
  public void run()
  {

    try {
      while (!Thread.currentThread().isInterrupted()) {

        final Task task;

        try {
          task = queue.take();
        }
        catch (InterruptedException e) {
          log.info(e, "Interrupted while waiting for new work");
          throw e;
        }

        try {
          handoff(task);
        }
        catch (Exception e) {
          log.makeAlert(e, "Failed to hand off task")
             .addData("task", task.getId())
             .addData("type", task.getType())
             .addData("dataSource", task.getDataSource())
             .addData("interval", task.getFixedInterval())
             .emit();

<<<<<<< HEAD
          // Retry would be nice, but only after we have a way to throttle and limit them.  Just fail for now.
=======
          // Retry would be nice, but only after we have a way to throttle and limit them. Just fail for now.
>>>>>>> ad1de9ba
          if (!shutdown) {
            queue.notify(task, TaskStatus.failure(task.getId()));
          }
        }
      }
    }
    catch (Exception e) {
      // exit thread
      log.error(e, "Uncaught exception while consuming tasks");
      throw Throwables.propagate(e);
    }
  }

  private void handoff(final Task task) throws Exception
  {
<<<<<<< HEAD
    final TaskContext context = new TaskContext(
        version,
        ImmutableSet.copyOf(
            mergerDBCoordinator.getUsedSegmentsForInterval(
                task.getDataSource(),
                task.getInterval()
            )
        ),
        ImmutableSet.copyOf(
            mergerDBCoordinator.getUnusedSegmentsForInterval(
                task.getDataSource(),
                task.getInterval()
            )
        )
    );
    final ServiceMetricEvent.Builder builder = new ServiceMetricEvent.Builder()
=======
    final ServiceMetricEvent.Builder metricBuilder = new ServiceMetricEvent.Builder()
>>>>>>> ad1de9ba
        .setUser2(task.getDataSource())
        .setUser4(task.getType())
        .setUser5(task.getFixedInterval().toString());

    // Run preflight checks
    TaskStatus preflightStatus;
    try {
      preflightStatus = task.preflight(toolbox);
      log.info("Preflight done for task: %s", task.getId());
    }
    catch (Exception e) {
      preflightStatus = TaskStatus.failure(task.getId());
      log.error(e, "Exception thrown during preflight for task: %s", task.getId());
    }

    if (!preflightStatus.isRunnable()) {
      log.info("Task finished during preflight: %s", task.getId());
      queue.notify(task, preflightStatus);
      return;
    }

<<<<<<< HEAD
    // Hand off work to TaskRunner
    // TODO -- Should something in the TaskCallback enforce that each returned status is logically after the previous?
    // TODO -- Probably yes. But make sure it works in the face of RTR retries.
=======
    // Hand off work to TaskRunner, with a callback
>>>>>>> ad1de9ba
    runner.run(
        task, new TaskCallback()
    {
      @Override
      public void notify(final TaskStatus statusFromRunner)
      {
        try {
          log.info("Received %s status for task: %s", statusFromRunner.getStatusCode(), task);

          // If we're not supposed to be running anymore, don't do anything. Somewhat racey if the flag gets set after
          // we check and before we commit the database transaction, but better than nothing.
          if (shutdown) {
            log.info("Abandoning task due to shutdown: %s", task.getId());
            return;
          }
<<<<<<< HEAD

          queue.notify(
              task, statusFromRunner, new Runnable()
          {
            @Override
            public void run()
            {
              try {
                // Validate status
                for (final DataSegment segment : statusFromRunner.getSegments()) {
                  verifyDataSourceAndInterval(task, context, segment);

                  // Verify version (must be equal to our context version)
                  if (!context.getVersion().equals(segment.getVersion())) {
                    throw new IllegalStateException(
                        String.format(
                            "Segment for task[%s] has invalid version: %s",
                            task.getId(),
                            segment.getIdentifier()
                        )
                    );
                  }
                }

                for (final DataSegment segment : statusFromRunner.getSegmentsNuked()) {
                  verifyDataSourceAndInterval(task, context, segment);

                  // Verify version (must be less than our context version)
                  if (segment.getVersion().compareTo(context.getVersion()) >= 0) {
                    throw new IllegalStateException(
                        String.format(
                            "Segment-to-nuke for task[%s] has invalid version: %s",
                            task.getId(),
                            segment.getIdentifier()
                        )
                    );
                  }
                }

                mergerDBCoordinator.commitTaskStatus(statusFromRunner);
              }
              catch (Exception e) {
                log.error(e, "Exception while publishing segments for task: %s", task);
                throw Throwables.propagate(e);
              }
            }
          }
          );

          // Emit event and log, if the task is done
          if (statusFromRunner.isComplete()) {
            builder.setUser3(statusFromRunner.getStatusCode().toString());

            for (DataSegment segment : statusFromRunner.getSegments()) {
              emitter.emit(builder.build("indexer/segment/bytes", segment.getSize()));
            }

            for (DataSegment segmentNuked : statusFromRunner.getSegmentsNuked()) {
              emitter.emit(builder.build("indexer/segmentNuked/bytes", segmentNuked.getSize()));
            }

            emitter.emit(builder.build("indexer/time/run/millis", statusFromRunner.getDuration()));

            if (statusFromRunner.isFailure()) {
              log.makeAlert("Failed to index")
                 .addData("task", task.getId())
                 .addData("type", task.getType().toString())
                 .addData("dataSource", task.getDataSource())
                 .addData("interval", task.getInterval())
=======

          queue.notify(task, statusFromRunner);

          // Emit event and log, if the task is done
          if (statusFromRunner.isComplete()) {
            metricBuilder.setUser3(statusFromRunner.getStatusCode().toString());
            emitter.emit(metricBuilder.build("indexer/time/run/millis", statusFromRunner.getDuration()));

            if (statusFromRunner.isFailure()) {
              log.makeAlert("Failed to index")
                 .addData("task", task.getId())
                 .addData("type", task.getType())
                 .addData("dataSource", task.getDataSource())
                 .addData("interval", task.getFixedInterval())
>>>>>>> ad1de9ba
                 .emit();
            }

            log.info(
<<<<<<< HEAD
                "Task %s: %s (%d segments) (%d run duration)",
                statusFromRunner.getStatusCode(),
                task,
                statusFromRunner.getSegments().size(),
=======
                "Task %s: %s (%d run duration)",
                statusFromRunner.getStatusCode(),
                task,
>>>>>>> ad1de9ba
                statusFromRunner.getDuration()
            );
          }
        }
        catch (Exception e) {
          log.makeAlert(e, "Failed to handle task callback")
             .addData("task", task.getId())
             .addData("statusCode", statusFromRunner.getStatusCode())
             .emit();
        }
<<<<<<< HEAD
      }
    }
    );
  }

  private void deleteSegments(Task task, TaskContext context, Set<DataSegment> segments) throws Exception
  {
    for (DataSegment segment : segments) {
      verifyDataSourceAndInterval(task, context, segment);

      // Verify version (must be less than our context version)
      if (segment.getVersion().compareTo(context.getVersion()) >= 0) {
        throw new IllegalStateException(
            String.format(
                "Segment-to-nuke for task[%s] has invalid version: %s",
                task.getId(),
                segment.getIdentifier()
            )
        );
      }

      log.info("Deleting segment[%s] for task[%s]", segment.getIdentifier(), task.getId());
      mergerDBCoordinator.deleteSegment(segment);
    }
  }

  private void publishSegments(Task task, TaskContext context, Set<DataSegment> segments) throws Exception
  {
    for (DataSegment segment : segments) {
      verifyDataSourceAndInterval(task, context, segment);

      // Verify version (must be equal to our context version)
      if (!context.getVersion().equals(segment.getVersion())) {
        throw new IllegalStateException(
            String.format(
                "Segment for task[%s] has invalid version: %s",
                task.getId(),
                segment.getIdentifier()
            )
        );
=======
>>>>>>> ad1de9ba
      }

      log.info("Publishing segment[%s] for task[%s]", segment.getIdentifier(), task.getId());
      mergerDBCoordinator.announceHistoricalSegment(segment);
    }
  }

  private void verifyDataSourceAndInterval(Task task, TaskContext context, DataSegment segment)
  {
    if (!task.getDataSource().equals(segment.getDataSource())) {
      throw new IllegalStateException(
          String.format(
              "Segment for task[%s] has invalid dataSource: %s",
              task.getId(),
              segment.getIdentifier()
          )
      );
    }

    if (!task.getInterval().contains(segment.getInterval())) {
      throw new IllegalStateException(
          String.format(
              "Segment for task[%s] has invalid interval: %s",
              task.getId(),
              segment.getIdentifier()
          )
      );
    }
  }
}<|MERGE_RESOLUTION|>--- conflicted
+++ resolved
@@ -22,26 +22,15 @@
 import com.google.common.base.Throwables;
 import com.metamx.common.lifecycle.LifecycleStart;
 import com.metamx.common.lifecycle.LifecycleStop;
-<<<<<<< HEAD
-import com.metamx.druid.client.DataSegment;
-=======
->>>>>>> ad1de9ba
 import com.metamx.druid.merger.common.TaskCallback;
 import com.metamx.druid.merger.common.TaskStatus;
 import com.metamx.druid.merger.common.TaskToolbox;
 import com.metamx.druid.merger.common.task.Task;
-<<<<<<< HEAD
-import com.metamx.druid.merger.coordinator.MergerDBCoordinator;
-import com.metamx.druid.merger.coordinator.TaskContext;
-=======
->>>>>>> ad1de9ba
 import com.metamx.druid.merger.coordinator.TaskQueue;
 import com.metamx.druid.merger.coordinator.TaskRunner;
 import com.metamx.emitter.EmittingLogger;
 import com.metamx.emitter.service.ServiceEmitter;
 import com.metamx.emitter.service.ServiceMetricEvent;
-
-import java.util.Set;
 
 public class TaskConsumer implements Runnable
 {
@@ -110,11 +99,7 @@
              .addData("interval", task.getFixedInterval())
              .emit();
 
-<<<<<<< HEAD
-          // Retry would be nice, but only after we have a way to throttle and limit them.  Just fail for now.
-=======
           // Retry would be nice, but only after we have a way to throttle and limit them. Just fail for now.
->>>>>>> ad1de9ba
           if (!shutdown) {
             queue.notify(task, TaskStatus.failure(task.getId()));
           }
@@ -130,26 +115,7 @@
 
   private void handoff(final Task task) throws Exception
   {
-<<<<<<< HEAD
-    final TaskContext context = new TaskContext(
-        version,
-        ImmutableSet.copyOf(
-            mergerDBCoordinator.getUsedSegmentsForInterval(
-                task.getDataSource(),
-                task.getInterval()
-            )
-        ),
-        ImmutableSet.copyOf(
-            mergerDBCoordinator.getUnusedSegmentsForInterval(
-                task.getDataSource(),
-                task.getInterval()
-            )
-        )
-    );
-    final ServiceMetricEvent.Builder builder = new ServiceMetricEvent.Builder()
-=======
     final ServiceMetricEvent.Builder metricBuilder = new ServiceMetricEvent.Builder()
->>>>>>> ad1de9ba
         .setUser2(task.getDataSource())
         .setUser4(task.getType())
         .setUser5(task.getFixedInterval().toString());
@@ -171,13 +137,7 @@
       return;
     }
 
-<<<<<<< HEAD
-    // Hand off work to TaskRunner
-    // TODO -- Should something in the TaskCallback enforce that each returned status is logically after the previous?
-    // TODO -- Probably yes. But make sure it works in the face of RTR retries.
-=======
     // Hand off work to TaskRunner, with a callback
->>>>>>> ad1de9ba
     runner.run(
         task, new TaskCallback()
     {
@@ -193,77 +153,6 @@
             log.info("Abandoning task due to shutdown: %s", task.getId());
             return;
           }
-<<<<<<< HEAD
-
-          queue.notify(
-              task, statusFromRunner, new Runnable()
-          {
-            @Override
-            public void run()
-            {
-              try {
-                // Validate status
-                for (final DataSegment segment : statusFromRunner.getSegments()) {
-                  verifyDataSourceAndInterval(task, context, segment);
-
-                  // Verify version (must be equal to our context version)
-                  if (!context.getVersion().equals(segment.getVersion())) {
-                    throw new IllegalStateException(
-                        String.format(
-                            "Segment for task[%s] has invalid version: %s",
-                            task.getId(),
-                            segment.getIdentifier()
-                        )
-                    );
-                  }
-                }
-
-                for (final DataSegment segment : statusFromRunner.getSegmentsNuked()) {
-                  verifyDataSourceAndInterval(task, context, segment);
-
-                  // Verify version (must be less than our context version)
-                  if (segment.getVersion().compareTo(context.getVersion()) >= 0) {
-                    throw new IllegalStateException(
-                        String.format(
-                            "Segment-to-nuke for task[%s] has invalid version: %s",
-                            task.getId(),
-                            segment.getIdentifier()
-                        )
-                    );
-                  }
-                }
-
-                mergerDBCoordinator.commitTaskStatus(statusFromRunner);
-              }
-              catch (Exception e) {
-                log.error(e, "Exception while publishing segments for task: %s", task);
-                throw Throwables.propagate(e);
-              }
-            }
-          }
-          );
-
-          // Emit event and log, if the task is done
-          if (statusFromRunner.isComplete()) {
-            builder.setUser3(statusFromRunner.getStatusCode().toString());
-
-            for (DataSegment segment : statusFromRunner.getSegments()) {
-              emitter.emit(builder.build("indexer/segment/bytes", segment.getSize()));
-            }
-
-            for (DataSegment segmentNuked : statusFromRunner.getSegmentsNuked()) {
-              emitter.emit(builder.build("indexer/segmentNuked/bytes", segmentNuked.getSize()));
-            }
-
-            emitter.emit(builder.build("indexer/time/run/millis", statusFromRunner.getDuration()));
-
-            if (statusFromRunner.isFailure()) {
-              log.makeAlert("Failed to index")
-                 .addData("task", task.getId())
-                 .addData("type", task.getType().toString())
-                 .addData("dataSource", task.getDataSource())
-                 .addData("interval", task.getInterval())
-=======
 
           queue.notify(task, statusFromRunner);
 
@@ -278,21 +167,13 @@
                  .addData("type", task.getType())
                  .addData("dataSource", task.getDataSource())
                  .addData("interval", task.getFixedInterval())
->>>>>>> ad1de9ba
                  .emit();
             }
 
             log.info(
-<<<<<<< HEAD
-                "Task %s: %s (%d segments) (%d run duration)",
-                statusFromRunner.getStatusCode(),
-                task,
-                statusFromRunner.getSegments().size(),
-=======
                 "Task %s: %s (%d run duration)",
                 statusFromRunner.getStatusCode(),
                 task,
->>>>>>> ad1de9ba
                 statusFromRunner.getDuration()
             );
           }
@@ -303,76 +184,8 @@
              .addData("statusCode", statusFromRunner.getStatusCode())
              .emit();
         }
-<<<<<<< HEAD
       }
     }
     );
   }
-
-  private void deleteSegments(Task task, TaskContext context, Set<DataSegment> segments) throws Exception
-  {
-    for (DataSegment segment : segments) {
-      verifyDataSourceAndInterval(task, context, segment);
-
-      // Verify version (must be less than our context version)
-      if (segment.getVersion().compareTo(context.getVersion()) >= 0) {
-        throw new IllegalStateException(
-            String.format(
-                "Segment-to-nuke for task[%s] has invalid version: %s",
-                task.getId(),
-                segment.getIdentifier()
-            )
-        );
-      }
-
-      log.info("Deleting segment[%s] for task[%s]", segment.getIdentifier(), task.getId());
-      mergerDBCoordinator.deleteSegment(segment);
-    }
-  }
-
-  private void publishSegments(Task task, TaskContext context, Set<DataSegment> segments) throws Exception
-  {
-    for (DataSegment segment : segments) {
-      verifyDataSourceAndInterval(task, context, segment);
-
-      // Verify version (must be equal to our context version)
-      if (!context.getVersion().equals(segment.getVersion())) {
-        throw new IllegalStateException(
-            String.format(
-                "Segment for task[%s] has invalid version: %s",
-                task.getId(),
-                segment.getIdentifier()
-            )
-        );
-=======
->>>>>>> ad1de9ba
-      }
-
-      log.info("Publishing segment[%s] for task[%s]", segment.getIdentifier(), task.getId());
-      mergerDBCoordinator.announceHistoricalSegment(segment);
-    }
-  }
-
-  private void verifyDataSourceAndInterval(Task task, TaskContext context, DataSegment segment)
-  {
-    if (!task.getDataSource().equals(segment.getDataSource())) {
-      throw new IllegalStateException(
-          String.format(
-              "Segment for task[%s] has invalid dataSource: %s",
-              task.getId(),
-              segment.getIdentifier()
-          )
-      );
-    }
-
-    if (!task.getInterval().contains(segment.getInterval())) {
-      throw new IllegalStateException(
-          String.format(
-              "Segment for task[%s] has invalid interval: %s",
-              task.getId(),
-              segment.getIdentifier()
-          )
-      );
-    }
-  }
 }